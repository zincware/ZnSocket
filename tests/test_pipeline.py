import pytest
import redis.exceptions


@pytest.mark.parametrize("client", ["znsclient", "znsclient_w_redis", "redisclient"])
def test_set(client, request):
    c = request.getfixturevalue(client)
    pipeline = c.pipeline()
    pipeline.set("foo", "bar")
    pipeline.set("lorem", "ipsum")

    assert pipeline.execute() == [True, True]
    assert c.get("foo") == "bar"
    assert c.get("lorem") == "ipsum"


@pytest.mark.parametrize("client", ["znsclient", "znsclient_w_redis", "redisclient"])
def test_get(client, request):
    c = request.getfixturevalue(client)
    c.set("foo", "bar")
    c.set("lorem", "ipsum")

    pipeline = c.pipeline()
    pipeline.get("foo")
    pipeline.get("lorem")

    assert pipeline.execute() == ["bar", "ipsum"]


@pytest.mark.parametrize("client", ["znsclient", "znsclient_w_redis", "redisclient"])
def test_delete(client, request):
    c = request.getfixturevalue(client)
    c.set("foo", "bar")
    c.set("lorem", "ipsum")

    pipeline = c.pipeline()
    pipeline.delete("foo")
    pipeline.delete("lorem")

    assert pipeline.execute() == [1, 1]
    assert c.get("foo") is None
    assert c.get("lorem") is None


@pytest.mark.parametrize("client", ["znsclient", "znsclient_w_redis", "redisclient"])
def test_hset(client, request):
    c = request.getfixturevalue(client)
    pipeline = c.pipeline()
    pipeline.hset("foo", "bar", "baz")
    pipeline.hset("lorem", "ipsum", "dolor")

    assert pipeline.execute() == [True, True]
    assert c.hget("foo", "bar") == "baz"
    assert c.hget("lorem", "ipsum") == "dolor"


@pytest.mark.parametrize("client", ["znsclient", "znsclient_w_redis", "redisclient"])
def test_hset_mapping(client, request):
    c = request.getfixturevalue(client)
    pipeline = c.pipeline()
    pipeline.hset("foo", mapping={"bar": "baz", "lorem": "ipsum"})
    pipeline.hset("lorem", mapping={"ipsum": "dolor"})

    assert pipeline.execute() == [2, 1]
    assert c.hget("foo", "bar") == "baz"
    assert c.hget("foo", "lorem") == "ipsum"
    assert c.hget("lorem", "ipsum") == "dolor"


@pytest.mark.parametrize("client", ["znsclient", "znsclient_w_redis", "redisclient"])
def test_hget(client, request):
    c = request.getfixturevalue(client)
    c.hset("foo", "bar", "baz")
    c.hset("lorem", "ipsum", "dolor")

    pipeline = c.pipeline()
    pipeline.hget("foo", "bar")
    pipeline.hget("lorem", "ipsum")

    assert pipeline.execute() == ["baz", "dolor"]


@pytest.mark.parametrize("client", ["znsclient", "znsclient_w_redis", "redisclient"])
def test_hkeys(client, request):
    c = request.getfixturevalue(client)
    c.hset("foo", "bar", "baz")
    c.hset("foo", "lorem", "ipsum")

    pipeline = c.pipeline()
    pipeline.hkeys("foo")

    assert pipeline.execute() == [["bar", "lorem"]]


@pytest.mark.parametrize("client", ["znsclient", "znsclient_w_redis", "redisclient"])
def test_exists(client, request):
    c = request.getfixturevalue(client)
    c.set("foo", "bar")

    pipeline = c.pipeline()

    assert pipeline.exists("foo").exists("lorem").execute() == [1, 0]


@pytest.mark.parametrize("client", ["znsclient", "znsclient_w_redis", "redisclient"])
def test_llen(client, request):
    c = request.getfixturevalue(client)
    c.lpush("foo", "bar")
    c.lpush("foo", "lorem")

    pipeline = c.pipeline()
    pipeline.llen("foo")

    assert pipeline.execute() == [2]


@pytest.mark.parametrize("client", ["znsclient", "znsclient_w_redis", "redisclient"])
def test_rpush(client, request):
    c = request.getfixturevalue(client)
    pipeline = c.pipeline()
    pipeline.rpush("foo", "bar")
    pipeline.rpush("foo", "lorem")

    assert pipeline.execute() == [1, 2]
    assert c.lindex("foo", 0) == "bar"
    assert c.lindex("foo", 1) == "lorem"


@pytest.mark.parametrize("client", ["znsclient", "znsclient_w_redis", "redisclient"])
def test_lpush(client, request):
    c = request.getfixturevalue(client)
    pipeline = c.pipeline()
    pipeline.lpush("foo", "bar")
    pipeline.lpush("foo", "lorem")

    assert pipeline.execute() == [1, 2]
    assert c.lindex("foo", 0) == "lorem"
    assert c.lindex("foo", 1) == "bar"


@pytest.mark.parametrize("client", ["znsclient", "znsclient_w_redis", "redisclient"])
def test_lindex(client, request):
    c = request.getfixturevalue(client)
    c.lpush("foo", "bar")
    c.lpush("foo", "lorem")

    pipeline = c.pipeline()
    pipeline.lindex("foo", 0)
    pipeline.lindex("foo", 1)

    assert pipeline.execute() == ["lorem", "bar"]


# fails
@pytest.mark.parametrize("client", ["znsclient", "znsclient_w_redis", "redisclient"])
def test_smembers(client, request):
    c = request.getfixturevalue(client)
    c.sadd("foo", "bar")
    c.sadd("foo", "lorem")

    pipeline = c.pipeline()
    pipeline.smembers("foo")

    assert pipeline.execute() == [{"bar", "lorem"}]


@pytest.mark.parametrize("client", ["znsclient", "znsclient_w_redis", "redisclient"])
def test_hgetall(client, request):
    c = request.getfixturevalue(client)
    c.hset("foo", "bar", "baz")
    c.hset("foo", "lorem", "ipsum")

    pipeline = c.pipeline()
    pipeline.hgetall("foo")

    assert pipeline.execute() == [{"bar": "baz", "lorem": "ipsum"}]


@pytest.mark.parametrize("client", ["znsclient", "znsclient_w_redis", "redisclient"])
def test_set_none(client, request):
    c = request.getfixturevalue(client)
    pipeline = c.pipeline()
    pipeline.set("foo", "bar")
    pipeline.set("lorem", None)
    pipeline.set("ipsum", "dolor")

    with pytest.raises(redis.exceptions.DataError):
        pipeline.execute()
    # TODO: redis fails all operations of the pipeline if one fails
    # while znsocket only stops operations AFTER the failed operation
    # assert c.get("foo") is None # REDIS
    # assert c.get("foo") == "bar" # ZNSOCKET


@pytest.mark.parametrize("client", ["znsclient", "znsclient_w_redis"])
def test_set_large_message(client, request, caplog):
    c = request.getfixturevalue(client)
    pipeline = c.pipeline(max_message_size=3000)
    for _ in range(100):
        pipeline.set("foo", "bar")

<<<<<<< HEAD
    with pytest.warns(UserWarning):
        # assert that the message is too large and is being split
=======
    with pytest.warns(
        UserWarning
    ):  # assert that the messae is too large and is being split
>>>>>>> d89ff36c
        assert pipeline.execute() == [True] * 100<|MERGE_RESOLUTION|>--- conflicted
+++ resolved
@@ -199,12 +199,6 @@
     for _ in range(100):
         pipeline.set("foo", "bar")
 
-<<<<<<< HEAD
     with pytest.warns(UserWarning):
         # assert that the message is too large and is being split
-=======
-    with pytest.warns(
-        UserWarning
-    ):  # assert that the messae is too large and is being split
->>>>>>> d89ff36c
         assert pipeline.execute() == [True] * 100