import json
import typing as t
from collections.abc import MutableMapping, MutableSequence

import redis.exceptions
import znjson

from znsocket.abc import (
    DictCallbackTypedDict,
    DictRepr,
    ListCallbackTypedDict,
    ListRepr,
    RefreshDataTypeDict,
    RefreshTypeDict,
)
from znsocket.client import Client


class ZnSocketObject:
    """Base class for all znsocket objects."""


def _encode(self, data: t.Any) -> str:
    if self.converter is not None:
        return json.dumps(data, cls=znjson.ZnEncoder.from_converters(self.converter))
    return json.dumps(data)


def _decode(self, data: str) -> t.Any:
    if self.converter is not None:
        return json.loads(data, cls=znjson.ZnDecoder.from_converters(self.converter))
    return json.loads(data)


class List(MutableSequence, ZnSocketObject):
    def __init__(
        self,
        r: Client | t.Any,
        key: str,
        socket: Client | None = None,
        callbacks: ListCallbackTypedDict | None = None,
        repr_type: ListRepr = "length",
        converter: list[t.Type[znjson.ConverterBase]] | None = None,
        max_commands_per_call: int = 1_000_000,
    ):
        """Synchronized list object.

        The content of this list is stored/read from the
        server. The data is not stored in this object at all.

        Parameters
        ----------
        r: znsocket.Client|redis.Redis
            Connection to the server.
        socket: znsocket.Client|None
            Socket connection for callbacks.
            If None, the connection from `r` will be used if it is a Client.
        key: str
            The key in the server to store the data from this list.
        callbacks: dict[str, Callable]
            optional function callbacks for methods
            which modify the database.
        repr_type: str
            Control the `repr` appearance of the object.
            Reduce for better performance.
        converter: list[znjson.ConverterBase]|None
            Optional list of znjson converters
            to use for encoding/decoding the data.
        max_commands_per_call: int
            Maximum number of commands to send in a
            single call when using pipelines.
            Reduce for large list operations to avoid
            hitting the message size limit.
            Only applies when using `znsocket.Client`.

        """
        self.redis = r
        self.key = key
        self.repr_type = repr_type
        self.socket = socket if socket else (r if isinstance(r, Client) else None)
        self.converter = converter
        self._on_refresh = lambda x: None

        if isinstance(r, Client):
            self._pipeline_kwargs = {"max_commands_per_call": max_commands_per_call}
        else:
            self._pipeline_kwargs = {}

        self._callbacks = {
            "setitem": None,
            "delitem": None,
            "insert": None,
            "append": None,
        }
        if callbacks:
            self._callbacks.update(callbacks)

    def __len__(self) -> int:
        return int(self.redis.llen(self.key))

    def __getitem__(self, index: int | list | slice) -> t.Any | list[t.Any]:
        single_item = isinstance(index, int)
        if single_item:
            index = [index]
        if isinstance(index, slice):
            index = list(range(*index.indices(len(self))))

        pipeline = self.redis.pipeline(**self._pipeline_kwargs)
        for i in index:
            pipeline.lindex(self.key, i)
        data = pipeline.execute()

        items = []
        for value in data:
            if value is None:
                item = None
            else:
                item = _decode(self, value)
            if item is None:
                raise IndexError("list index out of range")
            if isinstance(item, str):
                if item.startswith("znsocket.List:"):
                    key = item.split(":", 1)[1]
                    item = List(r=self.redis, key=key)
                elif item.startswith("znsocket.Dict:"):
                    key = item.split(":", 1)[1]
                    item = Dict(r=self.redis, key=key)
            items.append(item)
        return items[0] if single_item else items

    def __setitem__(self, index: int | list | slice, value: t.Any) -> None:
        single_item = isinstance(index, int)
        if single_item:
            index = [index]
            value = [value]

        LENGTH = len(self)

        if isinstance(index, slice):
            index = list(range(*index.indices(LENGTH)))

        if any(not isinstance(i, int) for i in index):
            raise TypeError("list indices must be integers or slices")

        if len(index) != len(value):
            raise ValueError(
                f"attempt to assign sequence of size {len(value)} to extended slice of size {len(index)}"
            )

        pipeline = self.redis.pipeline(**self._pipeline_kwargs)
        for i, v in zip(index, value):
            if i >= LENGTH or i < -LENGTH:
                raise IndexError("list index out of range")
            if isinstance(v, Dict):
                v = f"znsocket.Dict:{v.key}"
            if isinstance(v, List):
                if value.key == self.key:
                    raise ValueError("Can not set circular reference to self")
                v = f"znsocket.List:{v.key}"
            pipeline.lset(self.key, i, _encode(self, v))
        pipeline.execute()

        if callback := self._callbacks["setitem"]:
            callback(index, value)
        if self.socket is not None:
            refresh: RefreshTypeDict = {"indices": index}
            refresh_data: RefreshDataTypeDict = {"target": self.key, "data": refresh}
            self.socket.sio.emit(f"refresh", refresh_data, namespace="/znsocket")

    def __delitem__(self, index: int | list | slice) -> None:
        single_item = isinstance(index, int)
        if single_item:
            index = [index]
        if isinstance(index, slice):
            index = list(range(*index.indices(len(self))))

        if len(index) == 0:
            return  # nothing to delete

        pipeline = self.redis.pipeline(**self._pipeline_kwargs)
        for i in index:
            pipeline.lset(self.key, i, "__DELETED__")
        pipeline.lrem(self.key, 0, "__DELETED__")
        try:
            pipeline.execute()
        except redis.exceptions.ResponseError:
            raise IndexError("list index out of range")

        if self._callbacks["delitem"]:
            self._callbacks["delitem"](index)

        if self.socket is not None:
            refresh: RefreshTypeDict = {"start": min(index), "stop": None}
            refresh_data: RefreshDataTypeDict = {"target": self.key, "data": refresh}
            self.socket.sio.emit(f"refresh", refresh_data, namespace="/znsocket")

    def insert(self, index: int, value: t.Any) -> None:
        if isinstance(value, Dict):
            value = f"znsocket.Dict:{value.key}"
        if isinstance(value, List):
            if value.key == self.key:
                raise ValueError("Can not set circular reference to self")
            value = f"znsocket.List:{value.key}"

        if index >= len(self):
            self.redis.rpush(self.key, _encode(self, value))
        elif index == 0:
            self.redis.lpush(self.key, _encode(self, value))
        else:
            pivot = self.redis.lindex(self.key, index)
            self.redis.linsert(self.key, "BEFORE", pivot, _encode(self, value))

        if callback := self._callbacks["insert"]:
            callback(index, value)

        if self.socket is not None:
            refresh: RefreshTypeDict = {"start": index, "stop": None}
            refresh_data: RefreshDataTypeDict = {"target": self.key, "data": refresh}
            self.socket.sio.emit(f"refresh", refresh_data, namespace="/znsocket")

    def __eq__(self, value: object) -> bool:
        if isinstance(value, List):
            return self[:] == value[:]
        elif isinstance(value, list):
            return self[:] == value
        return False

    def __repr__(self) -> str:
        if self.repr_type == "length":
            return f"List(len={len(self)})"
        elif self.repr_type == "minimal":
            return "List(<unknown>)"
        elif self.repr_type == "full":
            data = self.redis.lrange(self.key, 0, -1)
            data = [_decode(self, i) for i in data]

            return f"List({data})"
        else:
            raise ValueError(f"Invalid repr_type: {self.repr_type}")

    def append(self, value: t.Any) -> None:
        """Append an item to the end of the list.

        Override default method for better performance
        """
        if callback := self._callbacks["append"]:
            callback(value)
        if isinstance(value, Dict):
            value = f"znsocket.Dict:{value.key}"
        if isinstance(value, List):
            if value.key == self.key:
                raise ValueError("Can not set circular reference to self")
            value = f"znsocket.List:{value.key}"
        self.redis.rpush(self.key, _encode(self, value))
        if self.socket is not None:
            refresh: RefreshTypeDict = {"indices": [len(self) - 1]}
            refresh_data: RefreshDataTypeDict = {"target": self.key, "data": refresh}
            self.socket.sio.emit(f"refresh", refresh_data, namespace="/znsocket")

    def extend(self, values: t.Iterable) -> None:
        """Extend the list with an iterable using redis pipelines."""
        if self.socket is not None:
            refresh: RefreshTypeDict = {"start": len(self), "stop": None}
        pipe = self.redis.pipeline(**self._pipeline_kwargs)
        for value in values:
            if isinstance(value, Dict):
                value = f"znsocket.Dict:{value.key}"
            if isinstance(value, List):
                if value.key == self.key:
                    raise ValueError("Can not set circular reference to self")
                value = f"znsocket.List:{value.key}"
            pipe.rpush(self.key, _encode(self, value))
        pipe.execute()

        if self.socket is not None:
            refresh_data: RefreshDataTypeDict = {"target": self.key, "data": refresh}
            self.socket.sio.emit(f"refresh", refresh_data, namespace="/znsocket")

    def pop(self, index: int = -1) -> t.Any:
        """Pop an item from the list."""
        if index < 0:
            index = len(self) + index

        value = self.redis.lindex(self.key, index)
        if value is None:
            raise IndexError("pop index out of range")

        pipeline = self.redis.pipeline(**self._pipeline_kwargs)
        pipeline.lset(self.key, index, "__DELETED__")
        pipeline.lrem(self.key, 0, "__DELETED__")
        try:
            pipeline.execute()
        except redis.exceptions.ResponseError:
            raise IndexError("pop index out of range")
        if self.socket is not None:
            refresh: RefreshTypeDict = {"start": index, "stop": None}
            refresh_data: RefreshDataTypeDict = {"target": self.key, "data": refresh}
            self.socket.sio.emit(f"refresh", refresh_data, namespace="/znsocket")
        return _decode(self, value)

    def copy(self, key: str) -> "List":
        """Copy the list to a new key.

        This will not trigger any callbacks as
        the data is not modified.
        """
        if not self.redis.copy(self.key, key):
            raise ValueError("Could not copy list")

        return List(r=self.redis, key=key, socket=self.socket)

    def on_refresh(self, callback: t.Callable[[RefreshDataTypeDict], None]) -> None:
        if self.socket is None:
            raise ValueError("No socket connection available")

        self.socket.refresh_callbacks[self.key] = callback


class Dict(MutableMapping, ZnSocketObject):
    def __init__(
        self,
        r: Client | t.Any,
        key: str,
        socket: Client | None = None,
        callbacks: DictCallbackTypedDict | None = None,
        repr_type: DictRepr = "keys",
        converter: list[t.Type[znjson.ConverterBase]] | None = None,
    ):
        """Synchronized dict object.

        The content of this dict is stored/read from the
        server. The data is not stored in this object at all.

        Parameters
        ----------
        r: znsocket.Client|redis.Redis
            Connection to the server.
        socket: znsocket.Client|None
            Socket connection for callbacks.
            If None, the connection from `r` will be used if it is a Client.
        key: str
            The key in the server to store the data from this dict.
        callbacks: dict[str, Callable]
            optional function callbacks for methods
            which modify the database.
        repr_type: "keys"|"minimal"|"full"
            Control the `repr` appearance of the object.
            Reduce for better performance.

        converter: list[znjson.ConverterBase]|None
            Optional list of znjson converters
            to use for encoding/decoding the data.
        """
        self.redis = r
        self.socket = socket if socket else (r if isinstance(r, Client) else None)
        self.converter = converter
        self.key = key
        self.repr_type = repr_type
        self._callbacks = {
            "setitem": None,
            "delitem": None,
        }
        if callbacks:
            self._callbacks.update(callbacks)

    def __getitem__(self, key: str) -> t.Any:
        value = self.redis.hget(self.key, key)
        if value is None:
            raise KeyError(key)  # TODO: items can not be None?
        value = _decode(self, value)
        if isinstance(value, str):
            if value.startswith("znsocket.List:"):
                key = value.split(":", 1)[1]
                value = List(r=self.redis, key=key)
            elif value.startswith("znsocket.Dict:"):
                key = value.split(":", 1)[1]
                value = Dict(r=self.redis, key=key, repr_type=self.repr_type)
        return value

    def __setitem__(self, key: str, value: t.Any) -> None:
        if isinstance(value, List):
            value = f"znsocket.List:{value.key}"
        if isinstance(value, Dict):
            if value.key == self.key:
                raise ValueError("Can not set circular reference to self")
            value = f"znsocket.Dict:{value.key}"
        self.redis.hset(self.key, key, _encode(self, value))
        if callback := self._callbacks["setitem"]:
            callback(key, value)
        if self.socket is not None:
            refresh: RefreshTypeDict = {"keys": [key]}
            refresh_data: RefreshDataTypeDict = {"target": self.key, "data": refresh}
            self.socket.sio.emit(f"refresh", refresh_data, namespace="/znsocket")

    def __delitem__(self, key: str) -> None:
        if not self.redis.hexists(self.key, key):
            raise KeyError(key)
        self.redis.hdel(self.key, key)
        if callback := self._callbacks["delitem"]:
            callback(key)
        if self.socket is not None:
            refresh: RefreshTypeDict = {"keys": [key]}
            refresh_data: RefreshDataTypeDict = {"target": self.key, "data": refresh}
            self.socket.sio.emit(f"refresh", refresh_data, namespace="/znsocket")

    def __iter__(self):
        return iter(self.keys())

    def __len__(self) -> int:
        return self.redis.hlen(self.key)

    def keys(self) -> list[str]:
        return self.redis.hkeys(self.key)

    def values(self) -> list[t.Any]:
        response = []
        for v in self.redis.hvals(self.key):
            value = _decode(self, v)
            if isinstance(value, str):
                if value.startswith("znsocket.List:"):
                    key = value.split(":", 1)[1]
                    value = List(r=self.redis, key=key)
                elif value.startswith("znsocket.Dict:"):
                    key = value.split(":", 1)[1]
                    value = Dict(r=self.redis, key=key, repr_type=self.repr_type)
            response.append(value)
        return response

    def items(self) -> list[t.Tuple[str, t.Any]]:
        response = []
        for k, v in self.redis.hgetall(self.key).items():
            value = _decode(self, v)
            if isinstance(value, str):
                if value.startswith("znsocket.List:"):
                    key = value.split(":", 1)[1]
                    value = List(r=self.redis, key=key)
                elif value.startswith("znsocket.Dict:"):
                    key = value.split(":", 1)[1]
                    value = Dict(r=self.redis, key=key, repr_type=self.repr_type)

            response.append((k, value))
        return response

    def __contains__(self, key: str) -> bool:
        return self.redis.hexists(self.key, key)

    def __repr__(self) -> str:
        if self.repr_type == "keys":
            return f"Dict(keys={self.keys()})"
        elif self.repr_type == "minimal":
            return "Dict(<unknown>)"
        elif self.repr_type == "full":
            data = {a: b for a, b in self.items()}
            return f"Dict({data})"
        else:
            raise ValueError(f"Invalid repr_type: {self.repr_type}")

    def __eq__(self, value: object) -> bool:
        if isinstance(value, Dict):
            return dict(self) == dict(value)
        elif isinstance(value, dict):
            return dict(self) == value
        return False

    def copy(self, key: str) -> "Dict":
        """Copy the dict to a new key.

        This will not trigger any callbacks as
        the data is not modified.
        """
        if not self.redis.copy(self.key, key):
            raise ValueError("Could not copy dict")

        return Dict(r=self.redis, key=key, socket=self.socket)

    def on_refresh(self, callback: t.Callable[[RefreshDataTypeDict], None]) -> None:
        if self.socket is None:
            raise ValueError("No socket connection available")

        self.socket.refresh_callbacks[self.key] = callback

<<<<<<< HEAD
    def update(self, *args, **kwargs):
        """Update the dict with another dict or iterable."""
        if len(args) > 1:
            raise TypeError("update expected at most 1 argument, got %d" % len(args))
        if args:
            other = args[0]
            if isinstance(other, Dict):
                other = dict(other)
            elif isinstance(other, MutableMapping):
                pass
            else:
                raise TypeError(
                    "update expected at most 1 argument, got %d" % len(args)
                )
        else:
            other = kwargs

        pipeline = self.redis.pipeline()
        for key, value in other.items():
            if isinstance(value, Dict):
                if value.key == self.key:
                    raise ValueError("Can not set circular reference to self")
                value = f"znsocket.Dict:{value.key}"
            if isinstance(value, List):
                value = f"znsocket.List:{value.key}"
            pipeline.hset(self.key, key, _encode(self, value))
        pipeline.execute()
=======
    def __or__(self, value: "dict|Dict") -> dict:
        if isinstance(value, Dict):
            value = dict(value)
        return dict(self) | value
>>>>>>> 04be9102
<|MERGE_RESOLUTION|>--- conflicted
+++ resolved
@@ -479,7 +479,7 @@
 
         self.socket.refresh_callbacks[self.key] = callback
 
-<<<<<<< HEAD
+
     def update(self, *args, **kwargs):
         """Update the dict with another dict or iterable."""
         if len(args) > 1:
@@ -507,9 +507,9 @@
                 value = f"znsocket.List:{value.key}"
             pipeline.hset(self.key, key, _encode(self, value))
         pipeline.execute()
-=======
+
+        
     def __or__(self, value: "dict|Dict") -> dict:
         if isinstance(value, Dict):
             value = dict(value)
         return dict(self) | value
->>>>>>> 04be9102
